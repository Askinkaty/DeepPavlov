[![License Apache 2.0](https://img.shields.io/badge/license-Apache%202.0-blue.svg)](https://github.com/deepmipt/DeepPavlov/blob/master/LICENSE)
![Python 3.6](https://img.shields.io/badge/python-3.6-green.svg)

# <center>DeepPavlov</center>

### *We are in a really early Alpha release. You should be ready for hard adventures.*
<<<<<<< HEAD
### *If you have updated to version 0.0.2 or greater - please re-download all pre-trained models*
=======
### *If you have updated to version 0.0.2 - please re-download all pre-trained models*

>>>>>>> 5c52988f
DeepPavlov is an open-source conversational AI library built on TensorFlow and Keras. It is designed for
 * development of production ready chat-bots and complex conversational systems
 * NLP and dialog systems research
 
Our goal is to enable AI-application developers researchers with:
 * set of pre-trained NLP models, pre-defined dialog system components (ML/DL/Rule-based) and pipeline templates
 * a framework for implementing and testing their own dialog models 
 * tools for application integration with adjacent infrastructure (messengers, helpdesk software etc.)
 * benchmarking environment for conversational models and uniform access to relevant datasets 

## Features


| Component | Description |
| --------- | ----------- |
| [Slot filling and NER components](deeppavlov/models/ner/README.md) | Based on neural Named Entity Recognition network and fuzzy Levenshtein search to extract normalized slot values from text. The NER component reproduces architecture from the paper [Application of a Hybrid Bi-LSTM-CRF model to the task of Russian Named Entity Recognition](https://arxiv.org/pdf/1709.09686.pdf) which is inspired by Bi-LSTM+CRF architecture from https://arxiv.org/pdf/1603.01360.pdf. |
| [Intent classification component](deeppavlov/models/classifiers/intents/README.md) | Based on shallow-and-wide Convolutional Neural Network architecture from [Kim Y. Convolutional neural networks for sentence classification – 2014](https://arxiv.org/pdf/1408.5882). The model allows multilabel classification of sentences. |
| [Automatic spelling correction component](deeppavlov/models/spellers/error_model/README.md) | Based on [An Improved Error Model for Noisy Channel Spelling Correction by Eric Brill and Robert C. Moore](http://www.aclweb.org/anthology/P00-1037) and uses statistics based error model, a static dictionary and an ARPA language model to correct spelling errors. |
| [Ranking component](deeppavlov/models/ranking/README.md) |  Based on [LSTM-based deep learning models for non-factoid answer selection](https://arxiv.org/abs/1511.04108). The model performs ranking of responses or contexts from some database by their relevance for the given context. |
| [Question Answering component](deeppavlov/models/squad/README.md) | Based on [R-NET: Machine Reading Comprehension with Self-matching Networks](https://www.microsoft.com/en-us/research/publication/mrc/). The model solves the task of looking for an answer on a question in a given context ([SQuAD](https://rajpurkar.github.io/SQuAD-explorer/) task format). |
| **Skills** |  |
| [Goal-oriented bot](deeppavlov/skills/go_bot/README.md) | Based on Hybrid Code Networks (HCNs) architecture from [Jason D. Williams, Kavosh Asadi, Geoffrey Zweig, Hybrid Code Networks: practical and efficient end-to-end dialog control with supervised and reinforcement learning – 2017](https://arxiv.org/abs/1702.03274). It allows to predict responses in goal-oriented dialog. The model is customizable: embeddings, slot filler and intent classifier can switched on and off on demand.  |
| [Seq2seq goal-oriented bot](deeppavlov/skills/seq2seq_go_bot/README.md) | Dialogue agent predicts responses in a goal-oriented dialog and is able to handle multiple domains (pretrained bot allows calendar scheduling, weather information retrieval, and point-of-interest navigation). The model is end-to-end differentiable and does not need to explicitly model dialogue state or belief trackers. |
| **Embeddings** |  |
| [Pre-trained embeddings for the Russian language](pretrained-vectors.md) | Word vectors for the Russian language trained on joint [Russian Wikipedia](https://ru.wikipedia.org/wiki/%D0%97%D0%B0%D0%B3%D0%BB%D0%B0%D0%B2%D0%BD%D0%B0%D1%8F_%D1%81%D1%82%D1%80%D0%B0%D0%BD%D0%B8%D1%86%D0%B0) and [Lenta.ru](https://lenta.ru/) corpora. |

## Basic examples

View video demo of deployment of a goal-oriented bot and a slot-filling model with Telegram UI

[![Alt text for your video](https://img.youtube.com/vi/yzoiCa_sMuY/0.jpg)](https://youtu.be/yzoiCa_sMuY)
          
 * Run goal-oriented bot with Telegram interface:
 ```
 python -m deeppavlov.deep interactbot deeppavlov/configs/go_bot/gobot_dstc2.json -t <TELEGRAM_TOKEN>
 ```
 * Run goal-oriented bot with console interface:
 ```
 python -m deeppavlov.deep interact deeppavlov/configs/go_bot/gobot_dstc2.json
 ```
  * Run goal-oriented bot with REST API:
 ```
 python -m deeppavlov.deep riseapi deeppavlov/configs/go_bot/gobot_dstc2.json
 ``` 
  * Run slot-filling model with Telegram interface:
 ```
 python -m deeppavlov.deep interactbot deeppavlov/configs/ner/slotfill_dstc2.json -t <TELEGRAM_TOKEN>
 ```
 * Run slot-filling model with console interface:
 ```
 python -m deeppavlov.deep interact deeppavlov/configs/ner/slotfill_dstc2.json
 ```
 * Run slot-filling model with REST API:
 ```
 python -m deeppavlov.deep riseapi deeppavlov/configs/ner/slotfill_dstc2.json
 ```
## Conceptual overview

### Principles
The library is designed according to the following principles:
 * hybrid ML/DL/Rule-based architecture as a current approach
 * support of modular dialog system design
 * end-to-end deep learning architecture as a long-term goal
 * component-based software engineering, maximization of reusability
 * multiple alternative solutions for the same NLP task to enable flexible data-driven configuration
 * easy extension and benchmarking
 
### Target Architecture
Target architecture of our library:
<p align="left">
<img src="http://lnsigo.mipt.ru/export/images/deeppavlov_architecture.png"/>
</p>
DeepPavlov is built on top of machine learning frameworks [TensorFlow](https://www.tensorflow.org/) and [Keras](https://keras.io/). Other external libraries can be used to build basic components.

### Key Concepts
 * `Agent` - a conversational agent communicating with users in natural language (text)
 * `Skill` - a unit of interaction that fulfills user’s needs. Typically, a user’s need is fulfilled by presenting information or completing a transaction (e.g. answer question by FAQ, booking tickets etc.); however, for some tasks success is defined as continuous engagement (e.g. chit-chat)
 * `Components` - atomic functionality blocks
   * `Rule-based Components` - cannot be trained
   * `Machine Learning Components` - can be trained only separately
   * `Deep Learning Components` - can be trained separately and in end-to-end mode being joined in chain
 * `Switcher` - mechanism which is used by agent to rank and select the final response shown to user
 * `Components Chainer` - tool for building an agent/component pipeline from heterogeneous components (rule-based/ml/dl). Allows to train and infer from pipeline as a whole.


### Contents

 * [Installation](#installation)
 * [Quick start](#quick-start)
 * [Technical overview](#technical-overview)
    * [Project modules](#project-modules)
    * [Config](#config)
    * [Training](#training)
    * [Train config](#train-config)
    * [Train parameters](#train-parameters)
    * [DatasetReader](#datasetreader)
    * [DatasetIterator](#datasetiterator)
    * [Inference](#inference)
 * [License](#license)
 * [Support and collaboration](#support-and-collaboration)
 * [The Team](#the-team)
 

## Installation
0. Currently we support only `Linux` platform and `Python 3.6` (**`Python 3.5` is not supported!**)

1. Create a virtual environment with `Python 3.6`
    ```
    virtualenv env
    ```
2. Activate the environment.
    ```
    source ./env/bin/activate
    ```
3. Clone the repo and `cd` to project root
   ```
   git clone https://github.com/deepmipt/DeepPavlov.git
   cd DeepPavlov
   ```
4. Install the requirements:
    ```
    python setup.py develop
    ```
5. Install `spacy` dependencies:
    ```
    python -m spacy download en
    ```

## Quick start

To use our pre-trained models, you should first download them:
```
python -m deeppavlov.download [-all] 
```
* running this command without options will download basic examples, `[-all]` option will download **all** our pre-trained models.
* Warning! `[-all]` requires about 10 GB of free space on disk.
    
Then you can interact with the models or train them with the following command:

```
python -m deeppavlov.deep <mode> <path_to_config>
```

* `<mode>` can be 'train', 'interact', 'interactbot' or 'riseapi'
* `<path_to_config>` should be a path to an NLP pipeline json config

For 'interactbot' mode you should specify Telegram bot token in `-t` parameter or in `TELEGRAM_TOKEN` environment variable.

For 'riseapi' mode you should specify api settings (host, port, etc.) in [*utils/server_utils/server_config.json*](utils/server_utils/server_config.json) configuration file. If provided, values from *model_defaults* section override values for the same parameters from *common_defaults* section. Model names in *model_defaults* section should be similar to the class names of the models main component.

Available model configs are:

- ```deeppavlov/configs/go_bot/*.json```

- ```deeppavlov/configs/seq2seq_go_bot/*.json```

- ```deeppavlov/configs/squad/*.json```

- ```deeppavlov/configs/intents/*.json```

- ```deeppavlov/configs/ner/*.json```

- ```deeppavlov/configs/rankinf/*.json```

- ```deeppavlov/configs/error_model/*.json```

---

## Technical overview

### Project modules

<table>
<tr>
    <td><b> deeppavlov.core.commands </b></td>
    <td> basic training and inference functions  </td>
</tr>
<tr>
    <td><b> deeppavlov.core.common </b></td>
    <td> registration and classes initialization functionality, class method decorators </td>
</tr>
<tr>
    <td><b> deeppavlov.core.data </b></td>
    <td> basic <b><i>DatasetIterator</i></b>, <b><i>DatasetReader</i></b> and <b><i>Vocab</i></b> classes </td>
</tr>
<tr>
    <td><b> deeppavlov.core.layers </b></td>
    <td> collection of commonly used <b><i>Layers</i></b> for TF models </td>
</tr>
<tr>
    <td><b> deeppavlov.core.models </b></td>
    <td> abstract model classes and interfaces </td>
</tr>
<tr>
    <td><b> deeppavlov.dataset_readers </b></td>
    <td> concrete <b><i>DatasetReader</i></b> classes </td>
</tr>
<tr>
    <td><b> deeppavlov.dataset_iterators </b></td>
    <td> concrete <b><i>DatasetIterators</i></b> classes </td>
</tr>
<tr>
    <td><b> deeppavlov.metrics </b></td>
    <td> different <b><i>Metric</i></b> functions </td>
</tr>
<tr>
    <td><b> deeppavlov.models </b></td>
    <td> concrete <b><i>Model</i></b> classes </td>
</tr>
<tr>
    <td><b> deeppavlov.skills </b></td>
    <td> <b><i>Skill</i></b> classes. Skills are dialog models.</td>
</tr>
<tr>
    <td><b> deeppavlov.vocabs </b></td>
    <td> concrete <b><i>Vocab</i></b> classes </td>
</tr>
</table>

### Config

An NLP pipeline config is a JSON file that contains one required element `chainer`:

```
{
  "chainer": {
    "in": ["x"],
    "in_y": ["y"],
    "pipe": [
      ...
    ],
    "out": ["y_predicted"]
  }
}
```

Chainer is a core concept of DeepPavlov library: chainer builds a pipeline from heterogeneous components
(rule-based/ml/dl) and allows to train or infer from pipeline as a whole. Each component in the pipeline specifies
its inputs and outputs as arrays of names, for example: `"in": ["tokens", "features"]` and `"out": ["token_embeddings", "features_embeddings"]` and you can chain outputs of one components with inputs of other components:
```json
{
  "name": "str_lower",
  "in": ["x"],
  "out": ["x_lower"]
},
{
  "name": "nltk_tokenizer",
  "in": ["x_lower"],
  "out": ["x_tokens"]
},
```
Each [Component](deeppavlov/core/models/component.py) in the pipeline must implement method `__call__` and has `name` parameter, which is its registered codename. It can also have any other parameters which repeat its `__init__()` method arguments.
 Default values of `__init__()` arguments will be overridden with the config values during the initialization of a class instance.
 
You can reuse components in the pipeline to process different parts of data with the help of `id` and `ref` parameters:
```json
{
  "name": "nltk_tokenizer",
  "id": "tokenizer",
  "in": ["x_lower"],
  "out": ["x_tokens"]
},
{
  "ref": "tokenizer",
  "in": ["y"],
  "out": ["y_tokens"]
},
```
 
### Training

There are two abstract classes for trainable components: **Estimator** and **NNModel**.  
[**Estimators**](deeppavlov/core/models/estimator.py) are fit once on any data with no batching or early stopping,
so it can be safely done at the time of pipeline initialization. `fit` method has to be implemented for each Estimator. An example of Estimator is [Vocab](deeppavlov/core/data/vocab.py).
[**NNModel**](deeppavlov/core/models/nn_model.py) requires more complex training. It can only be trained in a supervised mode (as opposed to **Estimator** which can be trained in both supervised and unsupervised settings). This process takes multiple epochs with periodic validation and logging.
`train_on_batch` method has to be implemented for each NNModel.

Training is triggered by `deeppavlov.core.commands.train.train_model_from_config()` function.

### Train config

Estimators that are trained should also have `fit_on` parameter which contains a list of input parameter names.
An NNModel should have the `in_y` parameter which contains a list of ground truth answer names. For example:

```json
[
  {
    "id": "classes_vocab",
    "name": "default_vocab",
    "fit_on": ["y"],
    "level": "token",
    "save_path": "vocabs/classes.dict",
    "load_path": "vocabs/classes.dict"
  },
  {
    "in": ["x"],
    "in_y": ["y"],
    "out": ["y_predicted"],
    "name": "intent_model",
    "save_path": "intents/intent_cnn",
    "load_path": "intents/intent_cnn",
    "classes_vocab": {
      "ref": "classes_vocab"
    }
  }
]
```

The config for training the pipeline should have three additional elements: `dataset_reader`, `dataset_iterator` and `train`:

```
{
  "dataset_reader": {
    "name": ...,
    ...
  }
  "dataset_iterator": {
    "name": ...,
    ...
  },
  "chainer": {
    ...
  }
  "train": {
    ...
  }
}
```

Simplified version of trainig pipeline contains two elemens: `dataset` and `train`. The `dataset` element currently 
can be used for train from classification data in `csv` and `json` formats. You can find complete examples of how to use simplified training pipeline in [intents_sample_csv.json](deeppavlov/configs/intents/intents_sample_csv.json) and [intents_sample_json.json](deeppavlov/configs/intents/intents_sample_json.json) config files.


### Train Parameters
* `epochs` — maximum number of epochs to train NNModel, defaults to `-1` (infinite)
* `batch_size`,
* `metrics` — list of names of [registered metrics](deeppavlov/metrics) to evaluate the model. The first metric in the list
is used for early stopping
* `metric_optimization` — `maximize` or `minimize` a metric, defaults to `maximize`
* `validation_patience` — how many times in a row the validation metric has to not improve for early stopping, defaults to `5`
* `val_every_n_epochs` — how often to validate the pipe, defaults to `-1` (never)
* `log_every_n_batches`, `log_every_n_epochs` — how often to calculate metrics for train data, defaults to `-1` (never)
* `validate_best`, `test_best` flags to infer the best saved model on valid and test data, defaults to `true`

### DatasetReader

`DatasetReader` class reads data and returns it in a specified format.
A concrete `DatasetReader` class should be inherited from the base
`deeppavlov.data.dataset_reader.DatasetReader` class and registered with a codename:

```python
from deeppavlov.core.common.registry import register
from deeppavlov.core.data.dataset_reader import DatasetReader

@register('dstc2_datasetreader')
class DSTC2DatasetReader(DatasetReader):
```

### DatasetIterator

`DatasetIterator` forms the sets of data ('train', 'valid', 'test') needed for training/inference and divides it into batches.
A concrete `DatasetIterator` class should be registered and can be inherited from
`deeppavlov.data.dataset_iterator.BasicDatasetIterator` class. `deeppavlov.data.dataset_iterator.BasicDatasetIterator`
is not an abstract class and can be used as a `DatasetIterator` as well.

### Inference

All components inherited from `deeppavlov.core.models.component.Component` abstract class can be used for inference. The `__call__()` method should return standard output of a component. For example, a *tokenizer* should return
*tokens*, a *NER recognizer* should return *recognized entities*, a *bot* should return an *utterance*.
A particular format of returned data should be defined in `__call__()`.

Inference is triggered by `deeppavlov.core.commands.infer.interact_model()` function. There is no need in a separate JSON for inference. 

## License

DeepPavlov is Apache 2.0 - licensed.

## Support and collaboration

If you have any questions, bug reports or feature requests, please feel free to post on our [Github Issues](https://github.com/deepmipt/DeepPavlov/issues) page. Please tag your issue with 'bug', 'feature request', or 'question'.  Also we’ll be glad to see your pull requests to add new datasets, models, embeddings, etc.

## The Team

DeepPavlov is built and maintained by [Neural Networks and Deep Learning Lab](https://mipt.ru/english/research/labs/neural-networks-and-deep-learning-lab) at [MIPT](https://mipt.ru/english/) within [iPavlov](http://ipavlov.ai/) project (part of [National Technology Initiative](https://asi.ru/eng/nti/)) and in partnership with [Sberbank](http://www.sberbank.com/).

<p align="center">
<img src="http://ipavlov.ai/img/ipavlov_footer.png" width="50%" height="50%"/>
</p>
<|MERGE_RESOLUTION|>--- conflicted
+++ resolved
@@ -4,12 +4,8 @@
 # <center>DeepPavlov</center>
 
 ### *We are in a really early Alpha release. You should be ready for hard adventures.*
-<<<<<<< HEAD
 ### *If you have updated to version 0.0.2 or greater - please re-download all pre-trained models*
-=======
-### *If you have updated to version 0.0.2 - please re-download all pre-trained models*
-
->>>>>>> 5c52988f
+
 DeepPavlov is an open-source conversational AI library built on TensorFlow and Keras. It is designed for
  * development of production ready chat-bots and complex conversational systems
  * NLP and dialog systems research
