--- conflicted
+++ resolved
@@ -169,18 +169,11 @@
         ("ner/ner_rus.json", "ner_rus", ('IP',)): [ONE_ARGUMENT_INFER_CHECK],
         ("ner/slotfill_dstc2.json", "slotfill_dstc2", ('IP',)):
             [
-<<<<<<< HEAD
                 ("chinese food", ({'food': 'chinese'},)),
                 ("in the west part", ({'area': 'west'},)),
                 ("moderate price range", ({'pricerange': 'moderate'},))
-            ]
-=======
-                ("chinese food", {'food': 'chinese'}),
-                ("in the west part", {'area': 'west'}),
-                ("moderate price range", {'pricerange': 'moderate'})
             ],
         ("ner/ner_conll2003_torch_bert.json", "ner_conll2003_torch_bert", ('IP', 'TI')): [ONE_ARGUMENT_INFER_CHECK]
->>>>>>> ea3e3afc
     },
     "sentence_segmentation": {
         ("sentence_segmentation/sentseg_dailydialog.json", "sentseg_dailydialog", ('IP', 'TI')): [
