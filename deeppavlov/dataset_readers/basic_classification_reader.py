--- conflicted
+++ resolved
@@ -81,14 +81,10 @@
                 x = kwargs.get("x", "text")
                 y = kwargs.get('y', 'labels')
                 class_sep = kwargs.get('class_sep', ',')
-<<<<<<< HEAD
                 if isinstance(x, list):
-                    data[data_type] = [([row[x_] for x_ in x], row[y].split(class_sep)) for _, row in df.iterrows()]
+                    data[data_type] = [([row[x_] for x_ in x], str(row[y]).split(class_sep)) for _, row in df.iterrows()]
                 else:
-                    data[data_type] = [(row[x], row[y].split(class_sep)) for _, row in df.iterrows()]
-=======
-                data[data_type] = [(row[x], str(row[y]).split(class_sep)) for _, row in df.iterrows()]
->>>>>>> 5079ee0a
+                    data[data_type] = [(row[x], str(row[y]).split(class_sep)) for _, row in df.iterrows()]
             else:
                 log.warning("Cannot find {} file".format(file))
 
