--- conflicted
+++ resolved
@@ -25,14 +25,8 @@
 class KerasIntentModel(KerasModel):
     def __init__(self,
                  opt: Dict,
-<<<<<<< HEAD
                  embedder: FasttextEmbedder,
-                 model_path=None, model_dir=None, model_file=None, train_now=False,
-                 *args, **kwargs):
-=======
-                 embedder: Type = FasttextEmbedder,
                  **kwargs):
->>>>>>> c5219691
         """
         Method initializes model using parameters from opt
         Args:
