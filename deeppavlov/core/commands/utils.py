--- conflicted
+++ resolved
@@ -43,27 +43,6 @@
     return get_deeppavlov_root() / Path(path).expanduser()
 
 
-<<<<<<< HEAD
-def make_all_dirs(path: Union[str, Path]) -> None:
-    directory = os.path.dirname(path)
-    if not os.path.exists(directory):
-        os.makedirs(directory)
-
-
-def is_file_exist(path: Union[str, Path]):
-    if path is None:
-        return False
-
-    return os.path.exists(expand_path(path))
-
-
-def is_empty(d: Path) -> bool:
-    """Check if directory is empty."""
-    return not bool(list(d.iterdir()))
-
-
-=======
->>>>>>> 19beef37
 def import_packages(packages: list) -> None:
     """Import packages from list to execute their code."""
     for package in packages:
