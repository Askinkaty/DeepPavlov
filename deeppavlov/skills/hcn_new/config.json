{
  "dataset_reader": {
    "name": "dstc2_datasetreader",
    "data_path": "../data/dstc2"
  },
  "dataset": {
    "name": "dstc2_dialog_dataset"
  },
  "vocabs": {
    "word_vocab": {
      "train_now": true,
      "name": "default_vocab",
      "inputs": [
        "x"
      ],
      "level": "token",
      "tokenize": true,
<<<<<<< HEAD
      "ser_path": "../data/vocabs/word.dict"
=======
      "save_path": "../download/vocabs/word.dict",
      "load_path": "../download/vocabs/word.dict"
>>>>>>> cd915615
    },
    "token_vocab": {
      "name": "default_vocab",
      "inputs": [
        "x"
      ],
      "level": "token",
      "save_path": "../download/vocabs/token.dict",
      "load_path": "../download/vocabs/token.dict"
    },
    "tag_vocab": {
      "name": "default_vocab",
      "inputs": [
        "y"
      ],
      "level": "token",
      "save_path": "../download/vocabs/tag.dict",
      "load_path": "../download/vocabs/tag.dict"
    },
    "char_vocab": {
      "name": "default_vocab",
      "inputs": [
        "x"
      ],
      "level": "char",
<<<<<<< HEAD
      "ser_path": "../data/ner/char.dict"
=======
      "save_path": "../download/vocabs/char.dict",
      "load_path": "../download/vocabs/char.dict"
>>>>>>> cd915615
    },
    "classes_vocab": {
      "name": "default_vocab",
      "inputs": [
        "y"
      ],
      "level": "token",
<<<<<<< HEAD
      "ser_path": "../download/vocabs/classes.dict",
      "train_now": true
=======
      "save_path": "../download/vocabs/classes.dict",
      "load_path": "../download/vocabs/classes.dict"
>>>>>>> cd915615
    }
  },
  "model": {
    "train_now": true,
    "name": "hcn_new",
    "debug": 0,
    "num_epochs": 1,
    "template_path": "../data/dstc2/dstc2-templates.txt",
    "network": {
      "train_now": true,
      "load_path": "../download/go_hcn_rnn/model",
      "save_path": "../download/go_hcn_rnn/model",
      "name": "custom_rnn",
      "learning_rate": 0.03,
      "hidden_dim": 128,
      "obs_size": 830,
      "use_action_mask": false,
      "action_size": 45
    },
    "slot_filler": {
      "name": "dstc_slotfilling",
<<<<<<< HEAD
      "ner_network": {
        "ser_path": "/media/olga/Data/projects/iPavlov/Pilot/download/ner",
=======
      "load_path": "../download/slots/slot_vals.json",
      "save_path": "../download/slots/slot_vals.json",
      "ner_network": {
        "save_path": "../download/ner/dstc_ner_network",
        "load_path": "../download/ner/dstc_ner_network",
>>>>>>> cd915615
        "name": "ner_tagging_network",
        "filter_width": 7,
        "embeddings_dropout": true,
        "n_filters": [
          64,
          64
        ],
        "token_embeddings_dim": 64,
        "char_embeddings_dim": 32,
        "use_batch_norm": true,
        "use_crf": true
      }
    },
    "intent_classifier": {
      "name": "intent_model",
      "opt": {
<<<<<<< HEAD
=======
        "save_path": "../download/intents/intent_cnn",
        "load_path": "../download/intents/intent_cnn",
>>>>>>> cd915615
        "train_now": true,
        "kernel_sizes_cnn": [
          3,
          3,
          3
        ],
        "filters_cnn": 512,
        "lear_metrics": [
          "binary_accuracy",
          "fmeasure"
        ],
        "confident_threshold": 0.5,
        "optimizer": "Adam",
        "lear_rate": 0.1,
        "lear_rate_decay": 0.1,
        "loss": "binary_crossentropy",
        "text_size": 15,
        "coef_reg_cnn": 1e-4,
        "coef_reg_den": 1e-4,
        "dropout_rate": 0.5,
        "epochs": 1,
        "dense_size": 100,
        "model_name": "cnn_model",
        "batch_size": 64,
        "val_every_n_epochs": 5,
        "verbose": true,
        "val_patience": 5
      },
      "embedder": {
        "name": "fasttext",
        "save_path": "../data/embeddings/dstc2_fasttext_model_100.bin",
        "load_path": "../data/embeddings/dstc2_fasttext_model_100.bin",
        "emb_module": "fasttext",
        "dim": 100
      },
      "tokenizer": {
        "name": "nltk_tokenizer",
        "tokenizer": "wordpunct_tokenize"
      }
    },
    "bow_encoder": {
      "name": "bow"
    },
    "embedder": {
      "name": "fasttext",
      "emb_module": "pyfasttext",
      "mean": true,
      "dim": 300,
      "save_path": "../data/embeddings/wiki.en.bin",
      "load_path": "../data/embeddings/wiki.en.bin"
    },
    "tokenizer": {
      "name": "spacy_tokenizer"
    },
    "tracker": {
      "name": "featurized_tracker",
      "slot_names": [
        "pricerange",
        "this",
        "area",
        "slot",
        "food",
        "name"
      ]
    }
  }
}
<|MERGE_RESOLUTION|>--- conflicted
+++ resolved
@@ -15,12 +15,8 @@
       ],
       "level": "token",
       "tokenize": true,
-<<<<<<< HEAD
-      "ser_path": "../data/vocabs/word.dict"
-=======
       "save_path": "../download/vocabs/word.dict",
       "load_path": "../download/vocabs/word.dict"
->>>>>>> cd915615
     },
     "token_vocab": {
       "name": "default_vocab",
@@ -46,12 +42,8 @@
         "x"
       ],
       "level": "char",
-<<<<<<< HEAD
-      "ser_path": "../data/ner/char.dict"
-=======
       "save_path": "../download/vocabs/char.dict",
       "load_path": "../download/vocabs/char.dict"
->>>>>>> cd915615
     },
     "classes_vocab": {
       "name": "default_vocab",
@@ -59,13 +51,8 @@
         "y"
       ],
       "level": "token",
-<<<<<<< HEAD
-      "ser_path": "../download/vocabs/classes.dict",
-      "train_now": true
-=======
       "save_path": "../download/vocabs/classes.dict",
       "load_path": "../download/vocabs/classes.dict"
->>>>>>> cd915615
     }
   },
   "model": {
@@ -87,16 +74,11 @@
     },
     "slot_filler": {
       "name": "dstc_slotfilling",
-<<<<<<< HEAD
-      "ner_network": {
-        "ser_path": "/media/olga/Data/projects/iPavlov/Pilot/download/ner",
-=======
       "load_path": "../download/slots/slot_vals.json",
       "save_path": "../download/slots/slot_vals.json",
       "ner_network": {
         "save_path": "../download/ner/dstc_ner_network",
         "load_path": "../download/ner/dstc_ner_network",
->>>>>>> cd915615
         "name": "ner_tagging_network",
         "filter_width": 7,
         "embeddings_dropout": true,
@@ -113,11 +95,8 @@
     "intent_classifier": {
       "name": "intent_model",
       "opt": {
-<<<<<<< HEAD
-=======
         "save_path": "../download/intents/intent_cnn",
         "load_path": "../download/intents/intent_cnn",
->>>>>>> cd915615
         "train_now": true,
         "kernel_sizes_cnn": [
           3,
